--- conflicted
+++ resolved
@@ -56,15 +56,9 @@
     {
     m_NumberOfThreads = m_GlobalMaximumNumberOfThreads;
     }
-<<<<<<< HEAD
   for( threadCount = 0; threadCount < m_NumberOfThreads; ++threadCount )
     {
     if( m_MultipleMethod[threadCount] == (ThreadFunctionType)0 )
-=======
-  for( thread_loop = 0; thread_loop < m_NumberOfThreads; thread_loop++ )
-    {
-    if( m_MultipleMethod[thread_loop] == (ThreadFunctionType)0 )
->>>>>>> 18af9b15
       {
       itkExceptionMacro(<< "No multiple method set for: " << threadCount);
       return;
@@ -80,17 +74,12 @@
   //
   // First, start up the m_NumberOfThreads-1 processes.  Keep track
   // of their process ids for use later in the waitid call
-<<<<<<< HEAD
   for( threadCount = 1; threadCount < m_NumberOfThreads; ++threadCount )
-=======
-  for( thread_loop = 1; thread_loop < m_NumberOfThreads; thread_loop++ )
->>>>>>> 18af9b15
     {
     m_ThreadInfoArray[threadCount].UserData =
       m_MultipleData[threadCount];
     m_ThreadInfoArray[threadCount].NumberOfThreads = m_NumberOfThreads;
 
-<<<<<<< HEAD
     processId[threadCount] = (void *)
       _beginthreadex(0, 0,
                      ( unsigned int (__stdcall *)(void *) )m_MultipleMethod[threadCount],
@@ -98,15 +87,6 @@
                      (unsigned int *)&threadId);
 
     if( processId[threadCount] == ITK_NULLPTR )
-=======
-    process_id[thread_loop] = (void *)
-      _beginthreadex(0, 0,
-                     ( unsigned int (__stdcall *)(void *) )m_MultipleMethod[thread_loop],
-                     ( (void *)( &m_ThreadInfoArray[thread_loop] ) ), 0,
-                     (unsigned int *)&threadId);
-
-    if( process_id == 0 )
->>>>>>> 18af9b15
       {
       itkExceptionMacro("Error in thread creation!");
       }
@@ -119,20 +99,12 @@
   // The parent thread has finished its method - so now it
   // waits for each of the other processes to
   // exit
-<<<<<<< HEAD
   for( threadCount = 1; threadCount < m_NumberOfThreads; ++threadCount )
-=======
-  for( thread_loop = 1; thread_loop < m_NumberOfThreads; thread_loop++ )
->>>>>>> 18af9b15
     {
     WaitForSingleObject(processId[threadCount], INFINITE);
     }
   // close the threads
-<<<<<<< HEAD
   for( threadCount = 1; threadCount < m_NumberOfThreads; ++threadCount )
-=======
-  for( thread_loop = 1; thread_loop < m_NumberOfThreads; thread_loop++ )
->>>>>>> 18af9b15
     {
     CloseHandle(processId[threadCount]);
     }
