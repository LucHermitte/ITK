--- conflicted
+++ resolved
@@ -22,12 +22,8 @@
 #include "vnl/vnl_math.h"
 #include <cstring>
 #include <cstdlib>
-<<<<<<< HEAD
-#include <new>
-=======
 #include "itkIsBaseOf.h"
 #include "itkStaticAssert.h"
->>>>>>> 2539320c
 
 namespace itk
 {
@@ -78,7 +74,6 @@
   m_Data = this->AllocateElements(m_NumElements);
   m_LetArrayManageMemory = true;
   std::copy(&v.m_Data[0], &v.m_Data[m_NumElements], &this->m_Data[0]);
-<<<<<<< HEAD
 }
 
 #if defined(ITK_USE_EXPRESSION_TEMPLATE)
@@ -112,10 +107,6 @@
 }
 
 #endif
-=======
-}
-
->>>>>>> 2539320c
 
 /** Destructor */
 template< typename TValue >
@@ -229,11 +220,7 @@
 void VariableLengthVector< TValue >
 ::DestroyExistingData() ITK_NOEXCEPT
 {
-<<<<<<< HEAD
-    // Free any existing data if we manage its memory.
-=======
   // Free any existing data if we manage its memory.
->>>>>>> 2539320c
   if ( m_LetArrayManageMemory )
     {
     delete[] m_Data;
@@ -248,8 +235,6 @@
 void VariableLengthVector< TValue >
 ::SetSize(unsigned int sz, TReallocatePolicy reallocatePolicy, TKeepValuesPolicy keepValues)
 {
-<<<<<<< HEAD
-=======
   itkStaticAssert(
     (itk::IsBaseOf<AllocateRootPolicy, TReallocatePolicy>::Value),
     "The allocation policy does not inherit from itk::VariableLengthVector::AllocateRootPolicy as expected");
@@ -257,7 +242,6 @@
     (itk::IsBaseOf<KeepValuesRootPolicy, TKeepValuesPolicy>::Value),
     "The old values keeping policy does not inherit from itk::VariableLengthVector::KeepValuesRootPolicy as expected");
 
->>>>>>> 2539320c
   if (reallocatePolicy(sz, m_NumElements) || ! m_LetArrayManageMemory)
     {
     TValue * temp = this->AllocateElements(sz); // may throw
@@ -283,10 +267,6 @@
 
 /** Assignment operator */
 template< typename TValue >
-<<<<<<< HEAD
-inline
-=======
->>>>>>> 2539320c
 VariableLengthVector< TValue > &
 VariableLengthVector< TValue >
 ::operator=(const Self & v)
@@ -307,19 +287,11 @@
 inline
 VariableLengthVector< TValue > &
 VariableLengthVector< TValue >
-<<<<<<< HEAD
-::FastAssign(const Self & v)
-{
-  assert(this->m_LetArrayManageMemory);
-  ElementIdentifier const N = v.Size();
-  assert(N == this->Size());
-=======
 ::FastAssign(const Self & v) ITK_NOEXCEPT
 {
   itkAssertInDebugAndIgnoreInReleaseMacro(this->m_LetArrayManageMemory);
   ElementIdentifier const N = v.Size();
   itkAssertInDebugAndIgnoreInReleaseMacro(N == this->Size());
->>>>>>> 2539320c
   std::copy(&v.m_Data[0], &v.m_Data[N], &this->m_Data[0]);
 
   return *this;
