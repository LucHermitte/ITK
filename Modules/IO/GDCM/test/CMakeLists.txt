--- conflicted
+++ resolved
@@ -62,15 +62,11 @@
   COMMAND ITKIOGDCMTestDriver itkGDCMImageIOOrthoDirTest
   DATA{${ITK_DATA_ROOT}/Input/OrthogonalDirectionsTest.dcm})
 
-<<<<<<< HEAD
-set_property(TEST itkGDCMSeriesMissingDicomTagTest APPEND PROPERTY DEPENDS ITKData)
-
-itk_add_test(NAME itkGDCMImageIONoCrashTest
-             COMMAND ITKIOGDCMTestDriver itkGDCMImageIONoCrashTest DATA{${ITK_DATA_ROOT}/Input/OT-PAL-8-face.dcm})
-=======
 itk_add_test(NAME itkGDCMImageOrientationPatientTest
       COMMAND ITKIOGDCMTestDriver itkGDCMImageOrientationPatientTest
               ${ITK_TEST_OUTPUT_DIR})
 
 set_property(TEST itkGDCMSeriesMissingDicomTagTest APPEND PROPERTY DEPENDS ITKData)
->>>>>>> 2c76100e
+
+itk_add_test(NAME itkGDCMImageIONoCrashTest
+             COMMAND ITKIOGDCMTestDriver itkGDCMImageIONoCrashTest DATA{${ITK_DATA_ROOT}/Input/OT-PAL-8-face.dcm})