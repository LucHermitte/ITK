--- conflicted
+++ resolved
@@ -217,9 +217,4 @@
 
 } // end namespace itk
 
-<<<<<<< HEAD
-#endif // __itkLevelSetSparseImage_h
-=======
-
-#endif // itkLevelSetSparseImage_h
->>>>>>> 37b47a20
+#endif // itkLevelSetSparseImage_h