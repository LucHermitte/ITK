--- conflicted
+++ resolved
@@ -9,13 +9,8 @@
   set(ITK-GDCM_SYSTEM_INCLUDE_DIRS
     ${GDCM_INCLUDE_DIRS}
     )
-<<<<<<< HEAD
-  set(ITK-GDCM_LIBRARIES  gdcmDICT gdcmMSFF gdcmopenjpeg gdcmzlib )
-  set(ITK-GDCM_NO_SRC 1)
-=======
   set(ITK-GDCM_INCLUDE_DIRS ${GDCM_INCLUDE_DIRS})
   set(ITK-GDCM_LIBRARIES ITK-GDCM)
->>>>>>> abb8b17f
 else()
   set(ITK-GDCM_INCLUDE_DIRS
     ${ITK-GDCM_BINARY_DIR}
