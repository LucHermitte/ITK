--- conflicted
+++ resolved
@@ -107,9 +107,7 @@
   colors->SetColor(3, pixel, "White");
   colors->Print(std::cout);
 
-<<<<<<< HEAD
-=======
   std::cout << "Test Passed ! " << std::endl;
->>>>>>> 649b61c8
+
   return EXIT_SUCCESS;
 }